;; Use leiningen 2
(defproject liberator "0.3.1"
  :description "Liberator - A REST library for Clojure."
  :dependencies [[org.clojure/clojure "1.4.0"]
                 [org.clojure/tools.trace "0.7.3"]
                 [org.clojure/tools.logging "0.2.3"]
                 [org.clojure/data.json "0.1.2"]
                 [org.clojure/data.csv "0.1.2"]
                 [org.clojure/clojurescript "0.0-1236"]
<<<<<<< HEAD
                 [hiccup "1.0.0"]
                 [compojure "1.0.2" :scope "test"]
                 [ring/ring-jetty-adapter "1.1.0" :scope "test"]
                 [ring/ring-devel "1.1.0" :scope "test"]
                 [midje "1.4.0" :scope "test"]
                 [ring-mock "0.1.2" :scope "test"]] 
  :plugins [[lein-ring "0.6.4"]
            [lein-swank "1.4.4"]]
=======
                 [hiccup "1.0.0"] ;; Used by code rendering default representations.
                 ] 
  :plugins [[lein-midje "2.0.0-SNAPSHOT"]
            [lein-ring "0.7.1"]]

>>>>>>> 0c67992c
  :profiles {:dev {:dependencies [[ring/ring-jetty-adapter "1.1.0"]
                                  [ring-mock "0.1.2"]
                                  [com.stuartsierra/lazytest "1.2.3"]
                                  [compojure "1.0.2"] ;; only for examples
                                  [midje "1.4.0"]
                                  ]}}

  ;; This is only needed for lazytest
  :repositories {"stuart" "http://stuartsierra.com/maven2"}
  
  :source-paths ["src" "examples/clj"]
  :test-paths ["test"]

  :ring {:handler examples.server/handler
         :adapter {:port 8000}}

  :aliases {"examples" ["run" "-m" "examples.server"]}
  
  )
<|MERGE_RESOLUTION|>--- conflicted
+++ resolved
@@ -7,22 +7,11 @@
                  [org.clojure/data.json "0.1.2"]
                  [org.clojure/data.csv "0.1.2"]
                  [org.clojure/clojurescript "0.0-1236"]
-<<<<<<< HEAD
-                 [hiccup "1.0.0"]
-                 [compojure "1.0.2" :scope "test"]
-                 [ring/ring-jetty-adapter "1.1.0" :scope "test"]
-                 [ring/ring-devel "1.1.0" :scope "test"]
-                 [midje "1.4.0" :scope "test"]
-                 [ring-mock "0.1.2" :scope "test"]] 
-  :plugins [[lein-ring "0.6.4"]
-            [lein-swank "1.4.4"]]
-=======
                  [hiccup "1.0.0"] ;; Used by code rendering default representations.
                  ] 
   :plugins [[lein-midje "2.0.0-SNAPSHOT"]
             [lein-ring "0.7.1"]]
 
->>>>>>> 0c67992c
   :profiles {:dev {:dependencies [[ring/ring-jetty-adapter "1.1.0"]
                                   [ring-mock "0.1.2"]
                                   [com.stuartsierra/lazytest "1.2.3"]
