(defproject compojure-rest "0.3.0"
  :description "Compojure REST - A REST library for Clojure."
  :dependencies [[org.clojure/clojure "1.3.0"]
<<<<<<< HEAD
		 [compojure "1.1.0"]
		 [commons-codec/commons-codec "1.5"]
                 [org.clojure/tools.trace "0.7.1"]
                 [hiccup "1.0.0"]
                 [ring/ring-jetty-adapter "1.1.0"]
                 [ring/ring-devel "1.1.0"]]
  :dev-dependencies [[swank-clojure "1.3.3"]
                     [malcolmsparks/ring-mock "0.2.0"]

])
=======
                 [org.clojure/tools.trace "0.7.3"]
                 [org.clojure/tools.logging "0.2.3"]
                 [org.clojure/data.json "0.1.2"]
                 [org.clojure/data.csv "0.1.2"]
                 [org.clojure/clojurescript "0.0-1236"]
                 [hiccup "1.0.0"] ;; Used by code rendering default representations.
                 ] 
  :plugins [[lein-ring "0.6.4"]
            [lein-swank "1.4.4"]]
  :dev-dependencies [[ring/ring-jetty-adapter "1.1.0"]
                     [ring-mock "0.1.2"]
                     [compojure "1.0.2"] ;; only for examples
                     [midje "1.3.1"]]
  :source-paths ["src"]
  :test-paths ["test"]
  :extra-classpath-dirs ["examples/clj"])
>>>>>>> a47a9ebd
<|MERGE_RESOLUTION|>--- conflicted
+++ resolved
@@ -1,18 +1,6 @@
 (defproject compojure-rest "0.3.0"
   :description "Compojure REST - A REST library for Clojure."
   :dependencies [[org.clojure/clojure "1.3.0"]
-<<<<<<< HEAD
-		 [compojure "1.1.0"]
-		 [commons-codec/commons-codec "1.5"]
-                 [org.clojure/tools.trace "0.7.1"]
-                 [hiccup "1.0.0"]
-                 [ring/ring-jetty-adapter "1.1.0"]
-                 [ring/ring-devel "1.1.0"]]
-  :dev-dependencies [[swank-clojure "1.3.3"]
-                     [malcolmsparks/ring-mock "0.2.0"]
-
-])
-=======
                  [org.clojure/tools.trace "0.7.3"]
                  [org.clojure/tools.logging "0.2.3"]
                  [org.clojure/data.json "0.1.2"]
@@ -28,5 +16,4 @@
                      [midje "1.3.1"]]
   :source-paths ["src"]
   :test-paths ["test"]
-  :extra-classpath-dirs ["examples/clj"])
->>>>>>> a47a9ebd
+  :extra-classpath-dirs ["examples/clj"])