(defproject liberator "0.3.0"
  :description "Liberator - A REST library for Clojure."
  :dependencies [[org.clojure/clojure "1.3.0"]
                 [org.clojure/tools.trace "0.7.3"]
                 [org.clojure/tools.logging "0.2.3"]
                 [org.clojure/data.json "0.1.2"]
                 [org.clojure/data.csv "0.1.2"]
                 [org.clojure/clojurescript "0.0-1236"]
                 [hiccup "1.0.0"]
                 [compojure "1.0.2" :scope "test"]
                 [ring/ring-jetty-adapter "1.1.0" :scope "test"]
                 [ring/ring-devel "1.1.0" :scope "test"]
                 [midje "1.4.0" :scope "test"]
                 [ring-mock "0.1.2" :scope "test"]] 
  :plugins [[lein-ring "0.6.4"]
            [lein-swank "1.4.4"]]
<<<<<<< HEAD
  :dev-dependencies []
=======
  :profiles {:dev {:dependencies [[ring/ring-jetty-adapter "1.1.0"]
                                  [ring-mock "0.1.2"]
                                  [compojure "1.0.2"] ;; only for examples
                                  [midje "1.3.1"]]}}
>>>>>>> eb568592
  :source-paths ["src"]
  :test-paths ["test"]
  :extra-classpath-dirs ["examples/clj"])<|MERGE_RESOLUTION|>--- conflicted
+++ resolved
@@ -14,14 +14,10 @@
                  [ring-mock "0.1.2" :scope "test"]] 
   :plugins [[lein-ring "0.6.4"]
             [lein-swank "1.4.4"]]
-<<<<<<< HEAD
-  :dev-dependencies []
-=======
   :profiles {:dev {:dependencies [[ring/ring-jetty-adapter "1.1.0"]
                                   [ring-mock "0.1.2"]
                                   [compojure "1.0.2"] ;; only for examples
                                   [midje "1.3.1"]]}}
->>>>>>> eb568592
   :source-paths ["src"]
   :test-paths ["test"]
   :extra-classpath-dirs ["examples/clj"])