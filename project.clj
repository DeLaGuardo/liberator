--- conflicted
+++ resolved
@@ -6,18 +6,13 @@
                  [org.clojure/tools.logging "0.2.3"]
                  [org.clojure/data.json "0.1.2"]
                  [org.clojure/data.csv "0.1.2"]
-<<<<<<< HEAD
                  [hiccup "1.0.0"]] ;; Used by code rendering default representations.
-=======
-                 [org.clojure/clojurescript "0.0-1236"]
-                 [hiccup "1.0.0"]] ;; Used by code rendering default representations. 
 
   :license {:name "Eclipse Public License - v 1.0"
             :url "http://www.eclipse.org/legal/epl-v10.html"
             :distribution :repo
             :comments "same as Clojure"}
 
->>>>>>> f4bc4187
   :plugins [[lein-midje "2.0.0-SNAPSHOT"]
             [lein-ring "0.7.1"]]
 
