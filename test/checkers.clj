(ns checkers
  "contains midje checkers to test ring responses"
  (:use midje.sweet))

(defchecker all [& checkers]
  (fn [actual] (every? #(% actual) checkers)))

(defchecker is-status [code]
  (contains {:status code}))

(defchecker body [expected]
  (contains {:body expected}))

(defchecker header-value [header expected]
  (fn [actual]
    (= (get-in actual [:headers header]) expected)))

(defchecker content-type [expected]
  (header-value "Content-Type" expected))

(def OK (is-status 200))
(def CREATED (is-status 201))
<<<<<<< HEAD
(def ACCEPTED (is-status 202))
(def NO-CONTENT (all (is-status 204) (body nil?)))
=======
(def ACCEPTED (is-status 201))
>>>>>>> e83a76e3

(defn status-location [status location]
  (all (is-status status) 
       (header-value "Location" location)))

(defn MOVED-PERMANENTLY [location] (status-location 301 location))
(defn SEE-OTHER [location] (status-location 303 location))
(def  NOT-MODIFIED (is-status 304))
(defn MOVED-TEMPORARILY [location] (status-location 307 location))

<<<<<<< HEAD
(def NOT-FOUND (is-status 404))
(def GONE (is-status 410))
=======

(def NOT-FOUND (is-status 404))
(def PRECONDITION-FAILED (is-status 412))
>>>>>>> e83a76e3
<|MERGE_RESOLUTION|>--- conflicted
+++ resolved
@@ -20,12 +20,8 @@
 
 (def OK (is-status 200))
 (def CREATED (is-status 201))
-<<<<<<< HEAD
 (def ACCEPTED (is-status 202))
 (def NO-CONTENT (all (is-status 204) (body nil?)))
-=======
-(def ACCEPTED (is-status 201))
->>>>>>> e83a76e3
 
 (defn status-location [status location]
   (all (is-status status) 
@@ -36,11 +32,6 @@
 (def  NOT-MODIFIED (is-status 304))
 (defn MOVED-TEMPORARILY [location] (status-location 307 location))
 
-<<<<<<< HEAD
 (def NOT-FOUND (is-status 404))
 (def GONE (is-status 410))
-=======
-
-(def NOT-FOUND (is-status 404))
-(def PRECONDITION-FAILED (is-status 412))
->>>>>>> e83a76e3
+(def PRECONDITION-FAILED (is-status 412))