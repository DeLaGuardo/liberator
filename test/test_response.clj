--- conflicted
+++ resolved
@@ -7,23 +7,6 @@
 
 ;; TODO: Ensure that we use compojure.response/Renderable underneath in any body function
 
-<<<<<<< HEAD
-(deftest response-tests
-  (testing "Context parameter is passed to body generator" 
-    (->
-     (request :get "/users/10/display")
-     ((context "/users/:id" [id]
-               (ANY "/display" []
-                    (resource
-                     :handle-ok (fn [ctx]
-                                  (is (= 200 (:status ctx)))
-                                  (is (= "OK" (:message ctx)))))))))))
-
-
-
-
-(run-tests)
-=======
 (future-facts
  (->
   (request :get "/users/10/display")
@@ -33,7 +16,6 @@
                   :handle-ok {"text/plain" (format "User id is %s" id)}))))
   :body)
  => "User id is 10")  
->>>>>>> 0c67992c
 
 
 (comment
