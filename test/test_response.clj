--- conflicted
+++ resolved
@@ -3,12 +3,7 @@
    [clojure.test :only [deftest is are testing run-tests]]
    [ring.mock.request :only [request header]]
    [compojure.core :only [context ANY]]
-<<<<<<< HEAD
-   [compojure-rest.resource :only [defresource resource]]
-   [clojure.tools.trace :onldy [trace]]))
-=======
    [liberator.core :only [defresource resource]]))
->>>>>>> eb568592
 
 ;; TODO: Ensure that we use compojure.response/Renderable underneath in any body function
 
